--- conflicted
+++ resolved
@@ -1218,16 +1218,8 @@
 loo_expected = loo(mod_expect)
 lc_divergence = loo_compare(loo_divergence, loo_expected)
 print(lc_divergence)
-<<<<<<< HEAD
-#             elpd_diff se_diff
-# ci_uw$model  0.0       0.0   
-# mod_expect  -4.3       1.7 
-#it appears that the treatment has no detectable effect
-with(data.frame(lc_delta),
-=======
 #it appears that the diverence model fits better
 with(data.frame(lc_divergence),
->>>>>>> 59a00462
      pnorm(q = elpd_diff[2], sd = se_diff[2])
 )
 
@@ -1254,50 +1246,22 @@
 
 #this model should be compared with another fitted to the
 #_same data_
-<<<<<<< HEAD
 mod_false = CI_unwrap(data = data.frame(y = rad(cd_divergence) - 
                                           rad(-15)),
                       est_kappa = TRUE,
                       return_model = TRUE,
                       predictors = FALSE,
                       backend = 'cmdstan'#faster and more reliable
-=======
-mod_false = #brm(formula = bf(y ~ 1,#free intercept
-#                              kappa~1),
-#                 data = data.frame(y = rad(cd_divergence) - 
-#                                     rad(-15)), #subtract the true mean
-#                 family = fixed_von_mises,
-#                 stanvars = stanvar(scode = "
-#     real fixed_von_mises_lpdf(real y, real mu, real kappa) {
-#       return von_mises_lpdf(y | mu, kappa);
-#     }
-#   ",
-#                                    block = 'functions'),
-#                 backend = 'cmdstan'
-# )
-CI_unwrap(data = data.frame(y = rad(cd_divergence) - 
-                              rad(-15)), #subtract the true mean), 
-          est_kappa = TRUE,
-          return_model = TRUE,
-          predictors = FALSE,
-          backend = 'cmdstan'#faster and more reliable
->>>>>>> 59a00462
 )
 
 loo_true = loo(mod_true)
 loo_false = loo(mod_false$model)
+loo_false = loo(mod_false$model)
 loo_compare(loo_true, loo_false)
-<<<<<<< HEAD
 #               elpd_diff se_diff
 # mod_true         0.0       0.0   
 # mod_false$model -0.8       0.3 
 #expected angle model has higher predictive power
-=======
-#           elpd_diff se_diff
-# mod_false$model  0.0       0.0   
-# mod_true        -2.0       0.6  
-#no difference between expected and observed angle
->>>>>>> 59a00462
 
 # Reduced concentration -------------------
 par(pty = 's')
